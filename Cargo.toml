[package]
name = "snphost"
version = "0.2.0"
authors = ["The VirTEE Project Developers"]
edition = "2021"
license = "Apache-2.0"
homepage = "https://github.com/virtee/snphost"
repository = "https://github.com/virtee/snphost"
description = "Administrative utility for AMD SEV-SNP"
readme = "README.md"
keywords = ["amd", "sev", "snp"]
categories = ["os", "os::linux-apis", "parsing", "cryptography", "hardware-support"]
exclude = [ ".gitignore", ".github/*" ]
rust-version = "1.56"

[badges]
# See https://doc.rust-lang.org/cargo/reference/manifest.html#the-badges-section
github = { repository = "virtee/snphost", workflow = "test" }
#github = { repository = "virtee/snphost", workflow = "lint" }
maintenance = { status = "actively-developed" }
is-it-maintained-issue-resolution = { repository = "virtee/snphost" }
is-it-maintained-open-issues = { repository = "virtee/snphost" }

# See more keys and their definitions at https://doc.rust-lang.org/cargo/reference/manifest.html

[dependencies]
anyhow = "1.0.71"
<<<<<<< HEAD
sev = { version = "2.0.2", features = [ "openssl" ] }
env_logger = "0.9.0"
=======
sev = { version = "1.2.0", features = [ "openssl" ] }
env_logger = "0.10.1"
>>>>>>> 45144881
structopt = "0.3.26"
colorful = "0.2.2"
libc = "0.2.139"
curl = "0.4"<|MERGE_RESOLUTION|>--- conflicted
+++ resolved
@@ -25,13 +25,8 @@
 
 [dependencies]
 anyhow = "1.0.71"
-<<<<<<< HEAD
 sev = { version = "2.0.2", features = [ "openssl" ] }
-env_logger = "0.9.0"
-=======
-sev = { version = "1.2.0", features = [ "openssl" ] }
 env_logger = "0.10.1"
->>>>>>> 45144881
 structopt = "0.3.26"
 colorful = "0.2.2"
 libc = "0.2.139"
